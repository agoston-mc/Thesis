- Feature Name: `Relay NNEF frontend`
- Start Date: 2024-04-11
- RFC PR: [apache/tvm-rfcs#0000](https://github.com/apache/tvm-rfcs/pull/0000)
- GitHub Issue: [apache/tvm#0000](https://github.com/apache/tvm/issues/0000)

# Add a Neural Network Exchange Format frontend to TVM

Hi, we are developers from aiMotive, member company of the Khronos Group (https://www.khronos.org), working on creating an NNEF frontend for TVM relay. 

# Motivation
[motivation]: #motivation


NNEF is an open, standardized format for neural network exchange developed by the Khronos Group since 2018 (https://www.khronos.org/nnef). It is aimed at deploying trained neural networks from deep learning frameworks to proprietary inference engines of neural network hardware vendors. Such inference engines often require an offline compilation step for running models more efficiently, hence hardware vendors are are looing into open source compiler stacks to be leveraged. On one hand, hardware vendors may integrate their hardware as a backend into TVM, while at the same time integrating NNEF as a frontend would allow vendors to use TVM as an end-to-end compilation tool starting from a standardized format.

The Khronos Group also maintains a set of tools for handling NNEF models. Since NNEF is mainly a textual format, these include a parser (with C++ and Python interfaces), and conversion tools from other formats. NNEF supports conversion from models of various deep learning frameworks, including Caffe, TensorFlow (also Lite) and all those that support ONNX, such as PyTorch. Creating NNEF models is also possible manually by directly writing the model text file(s) (since NNEF is similar to a scripting language). Manually written models may even be executed or trained in deep learning frameworks (currently support for PyTorch exists).



# Rationale and alternatives
[rationale-and-alternatives]: #rationale-and-alternatives

The frontend of NNEF is similar to that of ONNX, PyTorch, and TensorFlow, adding it would increase the number of model formats that TVM can process.


# Current progress

<<<<<<< HEAD
The current development has the majority of the operations(97) converted, with the remaining operations considered low priority, and will not be currently supported.
=======
The current development supports the conversion of the majority of the operations (97), with the remaining operations considered low priority, and not planned to be supported for now.
>>>>>>> a86eeaed

Test cases have been written to cover the finished operators, and the converter has also been tested on popular complete models with success. 



# Future possibilities
[future-possibilities]: #future-possibilities

We will be working on supporting the next generation of NNEF as well, while some NNEF methods are not supported by 
this frontend, they were deemed not necessary as they are not widely used, if needed, they can be implemented as well.<|MERGE_RESOLUTION|>--- conflicted
+++ resolved
@@ -25,11 +25,7 @@
 
 # Current progress
 
-<<<<<<< HEAD
-The current development has the majority of the operations(97) converted, with the remaining operations considered low priority, and will not be currently supported.
-=======
 The current development supports the conversion of the majority of the operations (97), with the remaining operations considered low priority, and not planned to be supported for now.
->>>>>>> a86eeaed
 
 Test cases have been written to cover the finished operators, and the converter has also been tested on popular complete models with success. 
 
